--- conflicted
+++ resolved
@@ -127,11 +127,7 @@
         height = config.getint('Server', 'height')
         return nearestTivoHeight(height)
     except NoOptionError: #defaults for S3/S2 TiVo
-<<<<<<< HEAD
-        if isHDtivo(tsn):
-=======
-        if tsn and tsn[:3] in getHDtivos():
->>>>>>> 6fa0a244
+        if isHDtivo(tsn):
             return 720
         else:
             return 480
@@ -147,11 +143,7 @@
         width = config.getint('Server', 'width')
         return nearestTivoWidth(width)
     except NoOptionError: #defaults for S3/S2 TiVo
-<<<<<<< HEAD
-        if isHDtivo(tsn):
-=======
-        if tsn and tsn[:3] in getHDtivos():
->>>>>>> 6fa0a244
+        if isHDtivo(tsn):
             return 1280
         else:
             return 544
@@ -169,11 +161,7 @@
         audiobr = int(max(int(strtod(config.get('Server', 'audio_br'))/1000), 64)/64)*64
         return str(min(audiobr, getMaxAudioBR(tsn))) + 'k'
     except NoOptionError: #defaults for S3/S2 TiVo
-<<<<<<< HEAD
-        if isHDtivo(tsn):
-=======
-        if tsn and tsn[:3] in getHDtivos():
->>>>>>> 6fa0a244
+        if isHDtivo(tsn):
             return '384k'
         else:
             return '192k'
@@ -187,11 +175,7 @@
     try:
         return config.get('Server', 'video_br')
     except NoOptionError: #defaults for S3/S2 TiVo
-<<<<<<< HEAD
-        if isHDtivo(tsn):
-=======
-        if tsn and tsn[:3] in getHDtivos():
->>>>>>> 6fa0a244
+        if isHDtivo(tsn):
             return '8192k'
         else:
             return '4096K'
