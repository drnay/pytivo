#!/usr/bin/env python

import os
import subprocess
import sys
from datetime import datetime
from xml.dom import minidom
from xml.parsers import expat
try:
    import plistlib
except:
    pass

import mutagen
from lrucache import LRUCache

import config
import plugins.video.transcode

# Something to strip
TRIBUNE_CR = ' Copyright Tribune Media Services, Inc.'

TV_RATINGS = {'TV-Y7': 1, 'TV-Y': 2, 'TV-G': 3, 'TV-PG': 4, 'TV-14': 5,
              'TV-MA': 6, 'TV-NR': 7, 'TVY7': 1, 'TVY': 2, 'TVG': 3,
              'TVPG': 4, 'TV14': 5, 'TVMA': 6, 'TVNR': 7, 'Y7': 1,
              'Y': 2, 'G': 3, 'PG': 4, '14': 5, 'MA': 6, 'NR': 7,
              'UNRATED': 7, 'X1': 1, 'X2': 2, 'X3': 3, 'X4': 4, 'X5': 5,
              'X6': 6, 'X7': 7}

MPAA_RATINGS = {'G': 1, 'PG': 2, 'PG-13': 3, 'PG13': 3, 'R': 4, 'X': 5,
                'NC-17': 6, 'NC17': 6, 'NR': 8, 'UNRATED': 8, 'G1': 1,
                'P2': 2, 'P3': 3, 'R4': 4, 'X5': 5, 'N6': 6, 'N8': 8}

STAR_RATINGS = {'1': 1, '1.5': 2, '2': 3, '2.5': 4, '3': 5, '3.5': 6,
                '4': 7, '*': 1, '**': 3, '***': 5, '****': 7}

HUMAN = {'mpaaRating': {1: 'G', 2: 'PG', 3: 'PG-13', 4: 'R', 5: 'X',
                        6: 'NC-17', 8: 'NR'},
         'tvRating': {1: 'Y7', 2: 'Y', 3: 'G', 4: 'PG', 5: '14',
                      6: 'MA', 7: 'NR'},
         'starRating': {1: '1', 2: '1.5', 3: '2', 4: '2.5', 5: '3',
                        6: '3.5', 7: '4'}}

BOM = '\xef\xbb\xbf'

tivo_cache = LRUCache(50)
mp4_cache = LRUCache(50)
dvrms_cache = LRUCache(50)
nfo_cache = LRUCache(50)

mswindows = (sys.platform == "win32")

def get_mpaa(rating):
    return HUMAN['mpaaRating'].get(rating, 'NR')

def get_tv(rating):
    return HUMAN['tvRating'].get(rating, 'NR')

def get_stars(rating):
    return HUMAN['starRating'].get(rating, '')

def tag_data(element, tag):
    for name in tag.split('/'):
        new_element = element.getElementsByTagName(name)
        if not new_element:
            return ''
        element = new_element[0]
    if not element.firstChild:
        return ''
    return element.firstChild.data

def _vtag_data(element, tag):
    for name in tag.split('/'):
        new_element = element.getElementsByTagName(name)
        if not new_element:
            return []
        element = new_element[0]
    elements = element.getElementsByTagName('element')
    return [x.firstChild.data for x in elements if x.firstChild]

def _vtag_data_alternate(element, tag):
    elements = [element]
    for name in tag.split('/'):
        new_elements = []
        for elmt in elements:
            new_elements += elmt.getElementsByTagName(name)
        elements = new_elements
    return [x.firstChild.data for x in elements if x.firstChild]

def _tag_value(element, tag):
    item = element.getElementsByTagName(tag)
    if item:
        value = item[0].attributes['value'].value
        return int(value[0])

def from_moov(full_path):
    if full_path in mp4_cache:
        return mp4_cache[full_path]

    metadata = {}
    len_desc = 0

    try:
        mp4meta = mutagen.File(unicode(full_path, 'utf-8'))
        assert(mp4meta)
    except:
        mp4_cache[full_path] = {}
        return {}

    # The following 1-to-1 correspondence of atoms to pyTivo
    # variables is TV-biased
    keys = {'tvnn': 'callsign', 'tven': 'episodeNumber',
            'tvsh': 'seriesTitle'}

    for key, value in mp4meta.items():
        if type(value) == list:
            value = value[0]
        if key == 'stik':
            metadata['isEpisode'] = ['false', 'true'][value == 'TV Show']
        elif key in keys:
            metadata[keys[key]] = value
        # These keys begin with the copyright symbol \xA9
        elif key == '\xa9day':
            if len(value) == 4:
                value += '-01-01T16:00:00Z'
            metadata['originalAirDate'] = value
            #metadata['time'] = value
        elif key in ['\xa9gen', 'gnre']:
            for k in ('vProgramGenre', 'vSeriesGenre'):
                if k in metadata:
                    metadata[k].append(value)
                else:
                    metadata[k] = [value]
        elif key == '\xa9nam':
            if 'tvsh' in mp4meta:
                metadata['episodeTitle'] = value
            else:
                metadata['title'] = value

        # Description in desc, cmt, and/or ldes tags. Keep the longest.
        elif key in ['desc', '\xa9cmt', 'ldes'] and len(value) > len_desc:
            metadata['description'] = value
            len_desc = len(value)

        # A common custom "reverse DNS format" tag
        elif (key == '----:com.apple.iTunes:iTunEXTC' and
              ('us-tv' in value or 'mpaa' in value)):
            rating = value.split("|")[1].upper()
            if rating in TV_RATINGS and 'us-tv' in value:
                metadata['tvRating'] = TV_RATINGS[rating]
            elif rating in MPAA_RATINGS and 'mpaa' in value:
                metadata['mpaaRating'] = MPAA_RATINGS[rating]

        # Actors, directors, producers, AND screenwriters may be in a long
        # embedded XML plist.
        elif (key == '----:com.apple.iTunes:iTunMOVI' and
              'plistlib' in sys.modules):
            items = {'cast': 'vActor', 'directors': 'vDirector',
                     'producers': 'vProducer', 'screenwriters': 'vWriter'}
            data = plistlib.readPlistFromString(value)
            for item in items:
                if item in data:
                    metadata[items[item]] = [x['name'] for x in data[item]]

    mp4_cache[full_path] = metadata
    return metadata

def from_mscore(rawmeta):
    metadata = {}
    keys = {'title': ['Title'],
            'description': ['Description', 'WM/SubTitleDescription'],
            'episodeTitle': ['WM/SubTitle'],
            'callsign': ['WM/MediaStationCallSign'],
            'displayMajorNumber': ['WM/MediaOriginalChannel'],
            'originalAirDate': ['WM/MediaOriginalBroadcastDateTime'],
            'rating': ['WM/ParentalRating'],
            'credits': ['WM/MediaCredits'], 'genre': ['WM/Genre']}

    for tagname in keys:
        for tag in keys[tagname]:
            try:
                if tag in rawmeta:
                    value = rawmeta[tag][0]
                    if type(value) not in (str, unicode):
                        value = str(value)
                    if value:
                        metadata[tagname] = value
            except:
                pass

    if 'episodeTitle' in metadata and 'title' in metadata:
        metadata['seriesTitle'] = metadata['title']
    if 'genre' in metadata:
        value = metadata['genre'].split(',')
        metadata['vProgramGenre'] = value
        metadata['vSeriesGenre'] = value
        del metadata['genre']
    if 'credits' in metadata:
        value = [x.split('/') for x in metadata['credits'].split(';')]
        if len(value) > 3:
            metadata['vActor'] = [x for x in (value[0] + value[3]) if x]
            metadata['vDirector'] = [x for x in value[1] if x]
        del metadata['credits']
    if 'rating' in metadata:
        rating = metadata['rating']
        if rating in TV_RATINGS:
            metadata['tvRating'] = TV_RATINGS[rating]
        del metadata['rating']

    return metadata

def from_dvrms(full_path):
    if full_path in dvrms_cache:
        return dvrms_cache[full_path]

    try:
        rawmeta = mutagen.File(unicode(full_path, 'utf-8'))
        assert(rawmeta)
    except:
        dvrms_cache[full_path] = {}
        return {}

    metadata = from_mscore(rawmeta)
    dvrms_cache[full_path] = metadata
    return metadata

def from_eyetv(full_path):
    keys = {'TITLE': 'title', 'SUBTITLE': 'episodeTitle',
            'DESCRIPTION': 'description', 'YEAR': 'movieYear',
            'EPISODENUM': 'episodeNumber'}
    metadata = {}
    path = os.path.dirname(unicode(full_path, 'utf-8'))
    eyetvp = [x for x in os.listdir(path) if x.endswith('.eyetvp')][0]
    eyetvp = os.path.join(path, eyetvp)
    eyetv = plistlib.readPlist(eyetvp)
    if 'epg info' in eyetv:
        info = eyetv['epg info']
        for key in keys:
            if info[key]:
                metadata[keys[key]] = info[key]
        if info['SUBTITLE']:
            metadata['seriesTitle'] = info['TITLE']
        if info['ACTORS']:
            metadata['vActor'] = [x.strip() for x in info['ACTORS'].split(',')]
        if info['DIRECTOR']:
            metadata['vDirector'] = [info['DIRECTOR']]

        for ptag, etag, ratings in [('tvRating', 'TV_RATING', TV_RATINGS),
                              ('mpaaRating', 'MPAA_RATING', MPAA_RATINGS),
                              ('starRating', 'STAR_RATING', STAR_RATINGS)]:
            x = info[etag].upper()
            if x and x in ratings:
                metadata[ptag] = ratings[x]

        # movieYear must be set for the mpaa/star ratings to work
        if (('mpaaRating' in metadata or 'starRating' in metadata) and
            'movieYear' not in metadata):
            metadata['movieYear'] = eyetv['info']['start'].year
    return metadata

def from_text(full_path):
    metadata = {}
    full_path = unicode(full_path, 'utf-8')
    path, name = os.path.split(full_path)
    title, ext = os.path.splitext(name)

    search_paths = []
    ptmp = full_path
    while ptmp:
        parent = os.path.dirname(ptmp)
        if ptmp != parent:
            ptmp = parent
        else:
            break
        search_paths.append(os.path.join(ptmp, 'default.txt'))

    search_paths.append(os.path.join(path, title) + '.properties')
    search_paths.reverse()

    search_paths += [full_path + '.txt',
                     os.path.join(path, '.meta', 'default.txt'),
                     os.path.join(path, '.meta', name) + '.txt']

    for metafile in search_paths:
        if os.path.exists(metafile):
            sep = ':='[metafile.endswith('.properties')]
            for line in file(metafile, 'U'):
                if line.startswith(BOM):
                    line = line[3:]
                if line.strip().startswith('#') or not sep in line:
                    continue
                key, value = [x.strip() for x in line.split(sep, 1)]
                if not key or not value:
                    continue
                if key.startswith('v'):
                    if key in metadata:
                        metadata[key].append(value)
                    else:
                        metadata[key] = [value]
                else:
                    metadata[key] = value

    for rating, ratings in [('tvRating', TV_RATINGS),
                            ('mpaaRating', MPAA_RATINGS),
                            ('starRating', STAR_RATINGS)]:
        x = metadata.get(rating, '').upper()
        if x in ratings:
            metadata[rating] = ratings[x]

    return metadata

def basic(full_path):
    base_path, name = os.path.split(full_path)
    title, ext = os.path.splitext(name)
    mtime = os.stat(unicode(full_path, 'utf-8')).st_mtime
    if (mtime < 0):
        mtime = 0
    originalAirDate = datetime.utcfromtimestamp(mtime)

    metadata = {'title': title,
                'originalAirDate': originalAirDate.isoformat()}
    ext = ext.lower()
    if ext in ['.mp4', '.m4v', '.mov']:
        metadata.update(from_moov(full_path))
    elif ext in ['.dvr-ms', '.asf', '.wmv']:
        metadata.update(from_dvrms(full_path))
    elif 'plistlib' in sys.modules and base_path.endswith('.eyetv'):
        metadata.update(from_eyetv(full_path))
    metadata.update(from_nfo(full_path))
    metadata.update(from_text(full_path))

    return metadata

def from_container(xmldoc):
    metadata = {}

    keys = {'title': 'Title', 'episodeTitle': 'EpisodeTitle',
            'description': 'Description', 'seriesId': 'SeriesId',
            'episodeNumber': 'EpisodeNumber', 'tvRating': 'TvRating',
            'displayMajorNumber': 'SourceChannel', 'callsign': 'SourceStation',
            'showingBits': 'ShowingBits', 'mpaaRating': 'MpaaRating'}

    details = xmldoc.getElementsByTagName('Details')[0]

    for key in keys:
        data = tag_data(details, keys[key])
        if data:
            if key == 'description':
                data = data.replace(TRIBUNE_CR, '')
            elif key == 'tvRating':
                data = int(data)
            elif key == 'displayMajorNumber':
                if '-' in data:
                    data, metadata['displayMinorNumber'] = data.split('-')
            metadata[key] = data

    return metadata

def from_details(xml):
    metadata = {}

    xmldoc = minidom.parse(xml)
    showing = xmldoc.getElementsByTagName('showing')[0]
    program = showing.getElementsByTagName('program')[0]

    items = {'description': 'program/description',
             'title': 'program/title',
             'episodeTitle': 'program/episodeTitle',
             'episodeNumber': 'program/episodeNumber',
             'seriesId': 'program/series/uniqueId',
             'seriesTitle': 'program/series/seriesTitle',
             'originalAirDate': 'program/originalAirDate',
             'isEpisode': 'program/isEpisode',
             'movieYear': 'program/movieYear',
             'partCount': 'partCount',
             'partIndex': 'partIndex',
             'time': 'time'}

    for item in items:
        data = tag_data(showing, items[item])
        if data:
            if item == 'description':
                data = data.replace(TRIBUNE_CR, '')
            metadata[item] = data

    vItems = ['vActor', 'vChoreographer', 'vDirector',
              'vExecProducer', 'vProgramGenre', 'vGuestStar',
              'vHost', 'vProducer', 'vWriter']

    for item in vItems:
        data = _vtag_data(program, item)
        if data:
            metadata[item] = data

    sb = showing.getElementsByTagName('showingBits')
    if sb:
        metadata['showingBits'] = sb[0].attributes['value'].value

    #for tag in ['starRating', 'mpaaRating', 'colorCode']:
    for tag in ['starRating', 'mpaaRating']:
        value = _tag_value(program, tag)
        if value:
            metadata[tag] = value

    rating = _tag_value(showing, 'tvRating')
    if rating:
        metadata['tvRating'] = rating

    return metadata

def _nfo_vitems(source, metadata):

    vItems = {'vGenre': 'genre',
              'vWriter': 'credits',
              'vDirector': 'director',
              'vActor': 'actor/name'}

    for key in vItems:
        data = _vtag_data_alternate(source, vItems[key])
        if data:
            metadata.setdefault(key, [])
            for dat in data:
                if not dat in metadata[key]:
                    metadata[key].append(dat)

    if 'vGenre' in metadata:
        metadata['vSeriesGenre'] = metadata['vProgramGenre'] = metadata['vGenre']

    return metadata

<<<<<<< HEAD
def _parse_nfo(nfo_path, nfo_data=None):
    # nfo files can contain XML or a URL to seed the XBMC metadata scrapers
    # It's also possible to have both (a URL after the XML metadata)
    # pyTivo only parses the XML metadata, but we'll try to stip the URL
    # from mixed XML/URL files.  Returns `None` when XML can't be parsed.
    if nfo_data is None:
        nfo_data = [line.strip() for line in file(nfo_path, 'rU')]
    xmldoc = None
    try:
        xmldoc = minidom.parseString(os.linesep.join(nfo_data))
    except expat.ExpatError, err:
        import ipdb; ipdb.set_trace()
        if expat.ErrorString(err.code) == expat.errors.XML_ERROR_INVALID_TOKEN:
            # might be a URL outside the xml
            while len(nfo_data) > err.lineno:
                if len(nfo_data[-1]) == 0:
                    nfo_data.pop()
                else:
                    break
            if len(nfo_data) == err.lineno:
                # last non-blank line contains the error
                nfo_data.pop()
                return _parse_nfo(nfo_path, nfo_data)
    return xmldoc

=======
>>>>>>> 85361449
def _from_tvshow_nfo(tvshow_nfo_path):
    if tvshow_nfo_path in nfo_cache:
        return nfo_cache[tvshow_nfo_path]

    items = {'description': 'plot',
             'title': 'title',
             'seriesTitle': 'showtitle',
             'starRating': 'rating',
             'tvRating': 'mpaa'}

    nfo_cache[tvshow_nfo_path] = metadata = {}

<<<<<<< HEAD
    xmldoc = _parse_nfo(tvshow_nfo_path)
    if not xmldoc:
=======
    try:
        xmldoc = minidom.parse(file(tvshow_nfo_path, 'U'))
    except:
>>>>>>> 85361449
        return metadata

    tvshow = xmldoc.getElementsByTagName('tvshow')
    if tvshow:
        tvshow = tvshow[0]
    else:
        return metadata

    for item in items:
        data = tag_data(tvshow, items[item])
        if data:
            metadata[item] = data

    metadata = _nfo_vitems(tvshow, metadata)

    nfo_cache[tvshow_nfo_path] = metadata
    return metadata

def _from_episode_nfo(nfo_path, xmldoc):
    metadata = {}

    items = {'description': 'plot',
             'episodeTitle': 'title',
             'seriesTitle': 'showtitle',
             'originalAirDate': 'aired',
             'starRating': 'rating',
             'tvRating': 'mpaa'}

    # find tvshow.nfo
    path = nfo_path
    while True:
        basepath = os.path.dirname(path)
        if path == basepath:
            break
        path = basepath
        tv_nfo = os.path.join(path, 'tvshow.nfo')
        if os.path.exists(tv_nfo):
            metadata.update(_from_tvshow_nfo(tv_nfo))
            break

<<<<<<< HEAD
    if not xmldoc:
        xmldoc = _parse_nfo(nfo_path)
        if not xmldoc:
            return metadata

=======
>>>>>>> 85361449
    episode = xmldoc.getElementsByTagName('episodedetails')
    if episode:
        episode = episode[0]
    else:
        return metadata

    metadata['isEpisode'] = 'true'
    for item in items:
        data = tag_data(episode, items[item])
        if data:
            metadata[item] = data

    season = tag_data(episode, 'displayseason')
    if not season or season == "-1":
        season = tag_data(episode, 'season')
    if not season:
        season = 1

    ep_num = tag_data(episode, 'displayepisode')
    if not ep_num or ep_num == "-1":
        ep_num = tag_data(episode, 'episode')
    if ep_num and ep_num != "-1":
        metadata['episodeNumber'] = "%d%02d" % (int(season), int(ep_num))

    if 'originalAirDate' in metadata:
        metadata['originalAirDate'] += 'T00:00:00Z'

    metadata = _nfo_vitems(episode, metadata)

    return metadata

def _from_movie_nfo(xmldoc):
    metadata = {}

<<<<<<< HEAD
    if not xmldoc:
        xmldoc = _parse_nfo(nfo_path)
        if not xmldoc:
            return metadata

=======
>>>>>>> 85361449
    movie = xmldoc.getElementsByTagName('movie')
    if movie:
        movie = movie[0]
    else:
        return metadata

    items = {'description': 'plot',
             'title': 'title',
             'movieYear': 'year',
             'starRating': 'rating',
             'mpaaRating': 'mpaa'}

    metadata['isEpisode'] = 'false'

    for item in items:
        data = tag_data(movie, items[item])
        if data:
            metadata[item] = data

    metadata['movieYear'] = "%04d" % int(metadata.get('movieYear', 0))

    metadata = _nfo_vitems(movie, metadata)
    return metadata

def from_nfo(full_path):
    if full_path in nfo_cache:
        return nfo_cache[full_path]

    metadata = nfo_cache[full_path] = {}

    nfo_path = "%s.nfo" % os.path.splitext(full_path)[0]
    if not os.path.exists(nfo_path):
        return metadata

<<<<<<< HEAD
    xmldoc = _parse_nfo(nfo_path)
    if not xmldoc:
=======
    try:
        xmldoc = minidom.parse(file(nfo_path, 'U'))
    except:
>>>>>>> 85361449
        return metadata

    if xmldoc.getElementsByTagName('episodedetails'):
        # it's an episode
        metadata.update(_from_episode_nfo(nfo_path, xmldoc))
    elif xmldoc.getElementsByTagName('movie'):
        # it's a movie
        metadata.update(_from_movie_nfo(xmldoc))

    # common nfo cleanup
    if 'starRating' in metadata:
        # .NFO 0-10 -> TiVo 1-7
        rating = int(float(metadata['starRating']) * 6 / 10 + 1.5)
        metadata['starRating'] = rating

    for key, mapping in [('mpaaRating', MPAA_RATINGS),
                         ('tvRating', TV_RATINGS)]:
        if key in metadata:
            rating = mapping.get(metadata[key], None)
            if rating:
                metadata[key] = str(rating)
            else:
                del metadata[key]

    nfo_cache[full_path] = metadata
    return metadata

def from_tivo(full_path):
    if full_path in tivo_cache:
        return tivo_cache[full_path]

    tdcat_path = config.get_bin('tdcat')
    tivo_mak = config.get_server('tivo_mak')
    try:
        assert(tdcat_path and tivo_mak)
        fname = unicode(full_path, 'utf-8')
        if mswindows:
            fname = fname.encode('iso8859-1')
        tcmd = [tdcat_path, '-m', tivo_mak, '-2', fname]
        tdcat = subprocess.Popen(tcmd, stdout=subprocess.PIPE)
        metadata = from_details(tdcat.stdout)
        tivo_cache[full_path] = metadata
    except:
        metadata = {}

    return metadata

def force_utf8(text):
    if type(text) == str:
        try:
            text = text.decode('utf8')
        except:
            if sys.platform == 'darwin':
                text = text.decode('macroman')
            else:
                text = text.decode('iso8859-1')
    return text.encode('utf-8')

def dump(output, metadata):
    for key in metadata:
        value = metadata[key]
        if type(value) == list:
            for item in value:
                output.write('%s: %s\n' % (key, item.encode('utf-8')))
        else:
            if key in HUMAN and value in HUMAN[key]:
                output.write('%s: %s\n' % (key, HUMAN[key][value]))
            else:
                output.write('%s: %s\n' % (key, value.encode('utf-8')))

if __name__ == '__main__':
    if len(sys.argv) > 1:
        metadata = {}
        fname = force_utf8(sys.argv[1])
        ext = os.path.splitext(fname)[1].lower()
        if ext == '.tivo':
            config.init([])
            metadata.update(from_tivo(fname))
        elif ext in ['.mp4', '.m4v', '.mov']:
            metadata.update(from_moov(fname))
        elif ext in ['.dvr-ms', '.asf', '.wmv']:
            metadata.update(from_dvrms(fname))
        elif ext == '.wtv':
            vInfo = plugins.video.transcode.video_info(fname)
            metadata.update(from_mscore(vInfo['rawmeta']))
        dump(sys.stdout, metadata)<|MERGE_RESOLUTION|>--- conflicted
+++ resolved
@@ -428,7 +428,6 @@
 
     return metadata
 
-<<<<<<< HEAD
 def _parse_nfo(nfo_path, nfo_data=None):
     # nfo files can contain XML or a URL to seed the XBMC metadata scrapers
     # It's also possible to have both (a URL after the XML metadata)
@@ -454,8 +453,6 @@
                 return _parse_nfo(nfo_path, nfo_data)
     return xmldoc
 
-=======
->>>>>>> 85361449
 def _from_tvshow_nfo(tvshow_nfo_path):
     if tvshow_nfo_path in nfo_cache:
         return nfo_cache[tvshow_nfo_path]
@@ -468,14 +465,8 @@
 
     nfo_cache[tvshow_nfo_path] = metadata = {}
 
-<<<<<<< HEAD
     xmldoc = _parse_nfo(tvshow_nfo_path)
     if not xmldoc:
-=======
-    try:
-        xmldoc = minidom.parse(file(tvshow_nfo_path, 'U'))
-    except:
->>>>>>> 85361449
         return metadata
 
     tvshow = xmldoc.getElementsByTagName('tvshow')
@@ -516,14 +507,6 @@
             metadata.update(_from_tvshow_nfo(tv_nfo))
             break
 
-<<<<<<< HEAD
-    if not xmldoc:
-        xmldoc = _parse_nfo(nfo_path)
-        if not xmldoc:
-            return metadata
-
-=======
->>>>>>> 85361449
     episode = xmldoc.getElementsByTagName('episodedetails')
     if episode:
         episode = episode[0]
@@ -558,14 +541,6 @@
 def _from_movie_nfo(xmldoc):
     metadata = {}
 
-<<<<<<< HEAD
-    if not xmldoc:
-        xmldoc = _parse_nfo(nfo_path)
-        if not xmldoc:
-            return metadata
-
-=======
->>>>>>> 85361449
     movie = xmldoc.getElementsByTagName('movie')
     if movie:
         movie = movie[0]
@@ -600,14 +575,8 @@
     if not os.path.exists(nfo_path):
         return metadata
 
-<<<<<<< HEAD
     xmldoc = _parse_nfo(nfo_path)
     if not xmldoc:
-=======
-    try:
-        xmldoc = minidom.parse(file(nfo_path, 'U'))
-    except:
->>>>>>> 85361449
         return metadata
 
     if xmldoc.getElementsByTagName('episodedetails'):
