--- conflicted
+++ resolved
@@ -5,13 +5,6 @@
 def GetPlugin(name):
     module_name = '.'.join(['plugins', name, name])
     module = __import__(module_name, globals(), locals(), name)
-<<<<<<< HEAD
-    plugin = getattr(module, name)()
-    return plugin
-
-class Plugin(object):
-    
-=======
     plugin = getattr(module, module.CLASS_NAME)()
     return plugin
 
@@ -19,7 +12,6 @@
 
     CONTENT_TYPE = ''
 
->>>>>>> bf6c2415
     def __new__(cls, *args, **kwds):
         it = cls.__dict__.get('__it__')
         if it is not None:
@@ -31,13 +23,7 @@
     def init(self):
         pass
 
-<<<<<<< HEAD
-    content_type = ''
-
-    def SendFile(self, handler, container, name):
-=======
     def send_file(self, handler, container, name):
->>>>>>> bf6c2415
         o = urlparse("http://fake.host" + handler.path)
         path = unquote_plus(o[2])
         handler.send_response(200)
