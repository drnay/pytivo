import os, socket, re, sys
from Cheetah.Template import Template
from plugin import Plugin
from urllib import unquote_plus, quote, unquote
from xml.sax.saxutils import escape
from lrucache import LRUCache
import eyeD3

SCRIPTDIR = os.path.dirname(__file__)

<<<<<<< HEAD
class music(Plugin):
    
    content_type = 'x-container/tivo-music'
=======
CLASS_NAME = 'Music'

class Music(Plugin):
    
    CONTENT_TYPE = 'x-container/tivo-music'
>>>>>>> bf6c2415
    playable_cache = {}
    playable_cache = LRUCache(1000)
    media_data_cache = LRUCache(100)
        
    def QueryContainer(self, handler, query):
        
        subcname = query['Container'][0]
        cname = subcname.split('/')[0]
         
        if not handler.server.containers.has_key(cname) or not self.get_local_path(handler, query):
            handler.send_response(404)
            handler.end_headers()
            return
        
        path = self.get_local_path(handler, query)
        def isdir(file):
            return os.path.isdir(os.path.join(path, file))

        def AudioFileFilter(file):
            full_path = os.path.join(path, file)

            if full_path in self.playable_cache:
                return self.playable_cache[full_path]
            if os.path.isdir(full_path) or eyeD3.isMp3File(full_path):
                self.playable_cache[full_path] = True
                return True
            else:
                self.playable_cache[full_path] = False
                return False 

        def media_data(file):
            dict = {}
            dict['path'] = file

            file = os.path.join(path, file)

            if file in self.media_data_cache:
                return self.media_data_cache[file]
        
            if isdir(file) or not eyeD3.isMp3File(file):
                self.media_data_cache[file] = dict
                return dict

            try:
                audioFile = eyeD3.Mp3AudioFile(file)
                dict['Duration'] = audioFile.getPlayTime() * 1000
                dict['SourceBitRate'] = audioFile.getBitRate()[1]
                dict['SourceSampleRate'] = audioFile.getSampleFreq()

                tag = audioFile.getTag()
                dict['ArtistName'] = str(tag.getArtist())
                dict['AlbumTitle'] = str(tag.getAlbum())
                dict['SongTitle'] = str(tag.getTitle())
                dict['AlbumYear'] = tag.getYear()
            
                dict['MusicGenre'] = tag.getGenre().getName()
            except:
                pass
            
            self.media_data_cache[file] = dict
            return dict
            
        handler.send_response(200)
        handler.end_headers()
        t = Template(file=os.path.join(SCRIPTDIR,'templates', 'container.tmpl'))
        t.name = subcname
        t.files, t.total, t.start = self.get_files(handler, query, AudioFileFilter)
        t.files = map(media_data, t.files)
        t.isdir = isdir
        t.quote = quote
        t.escape = escape
        handler.wfile.write(t)


                <|MERGE_RESOLUTION|>--- conflicted
+++ resolved
@@ -8,17 +8,11 @@
 
 SCRIPTDIR = os.path.dirname(__file__)
 
-<<<<<<< HEAD
-class music(Plugin):
-    
-    content_type = 'x-container/tivo-music'
-=======
 CLASS_NAME = 'Music'
 
 class Music(Plugin):
     
     CONTENT_TYPE = 'x-container/tivo-music'
->>>>>>> bf6c2415
     playable_cache = {}
     playable_cache = LRUCache(1000)
     media_data_cache = LRUCache(100)
