--- conflicted
+++ resolved
@@ -45,11 +45,7 @@
 
     settings = {}
     settings['audio_br'] = config.getAudioBR(tsn)
-<<<<<<< HEAD
-    settings['audio_codec'] = select_audiocodec(tsn)
-=======
     settings['audio_codec'] = select_audiocodec(inFile, tsn)
->>>>>>> 6fa0a244
     settings['video_br'] = config.getVideoBR(tsn)
     settings['max_video_br'] = config.getMaxVideoBR()
     settings['buff_size'] = BUFF_SIZE
@@ -66,14 +62,6 @@
     except:
         kill(ffmpeg.pid)
 
-<<<<<<< HEAD
-def select_audiocodec(tsn = ''):
-    #check for HD tivo and return compatible audio parameters
-    if config.isHDtivo(tsn):
-        return '-acodec ac3 -ar 48000'
-    else:
-        return '-acodec mp2 -ac 2 -ar 44100'
-=======
 def select_audiocodec(inFile, tsn = ''):
     # Default, compatible with all TiVo's
     codec = '-acodec mp2 -ac 2 -ar 44100'
@@ -82,7 +70,7 @@
         cmd_string = '-y -vcodec mpeg2video -r 29.97 -b 1000k -acodec copy -t 00:00:01 -f vob -'
         if video_check(inFile, cmd_string):
             type, width, height, fps, millisecs, kbps, akbps, acodec =  video_info(videotest)
-    if tsn and tsn[:3] in config.getHDtivos():
+    if config.isHDtivo(tsn):
         # Is HD Tivo, use ac3
         codec = '-acodec ac3 -ar 48000'
         if acodec == 'liba52' and not akbps == None and \
@@ -94,7 +82,6 @@
         # compatible codec and bitrate, do not reencode audio
         codec = '-acodec copy'
     return codec
->>>>>>> 6fa0a244
 
 def select_aspect(inFile, tsn = ''):
     TIVO_WIDTH = config.getTivoWidth(tsn)
@@ -128,13 +115,8 @@
 
     multiplier16by9 = (16.0 * TIVO_HEIGHT) / (9.0 * TIVO_WIDTH)
     multiplier4by3  =  (4.0 * TIVO_HEIGHT) / (3.0 * TIVO_WIDTH)
-<<<<<<< HEAD
    
     if config.isHDtivo(tsn) and height <= TIVO_HEIGHT and config.getOptres() == False:
-=======
-
-    if tsn[:3] in config.getHDtivos() and height <= TIVO_HEIGHT and config.getOptres() == False:
->>>>>>> 6fa0a244
         return [] #pass all resolutions to S3/HD, except heights greater than conf height
 		# else, optres is enabled and resizes SD video to the "S2" standard on S3/HD.
     elif (rwidth, rheight) in [(4, 3), (10, 11), (15, 11), (59, 54), (59, 72), (59, 36), (59, 54)]:
