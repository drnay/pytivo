import subprocess, shutil, os, re, sys, ConfigParser, time, lrucache
<<<<<<< HEAD
import Config
=======
import config
>>>>>>> bf6c2415

info_cache = lrucache.LRUCache(1000)


<<<<<<< HEAD
debug = Config.getDebug()
TIVO_WIDTH = Config.getTivoWidth()
TIVO_HEIGHT = Config.getTivoHeight()
AUDIO_BR = Config.getAudioBR()
VIDEO_BR = Config.getVideoBR()
FFMPEG = Config.get('Server', 'ffmpeg')
=======
debug = config.getDebug()
MAX_VIDEO_BR = config.getMaxVideoBR()
BUFF_SIZE = config.getBuffSize()

FFMPEG = config.get('Server', 'ffmpeg')
>>>>>>> bf6c2415

def debug_write(data):
    if debug:
        debug_out = []
<<<<<<< HEAD
        debug_out.append('Transcode.py - ')
=======
>>>>>>> bf6c2415
        for x in data:
            debug_out.append(str(x))
        fdebug = open('debug.txt', 'a')
        fdebug.write(' '.join(debug_out))
        fdebug.close()

# XXX BIG HACK
# subprocess is broken for me on windows so super hack
def patchSubprocess():
    o = subprocess.Popen._make_inheritable

    def _make_inheritable(self, handle):
        if not handle: return subprocess.GetCurrentProcess()
        return o(self, handle)

    subprocess.Popen._make_inheritable = _make_inheritable
mswindows = (sys.platform == "win32")
if mswindows:
    patchSubprocess()
        
def output_video(inFile, outFile, tsn=''):
    if tivo_compatable(inFile):
        debug_write(['output_video: ', inFile, ' is tivo compatible\n'])
        f = file(inFile, 'rb')
        shutil.copyfileobj(f, outFile)
        f.close() 
    else:
        debug_write(['output_video: ', inFile, ' is not tivo compatible\n'])
        transcode(inFile, outFile, tsn)

def transcode(inFile, outFile, tsn=''):
<<<<<<< HEAD
    cmd = [FFMPEG, '-i', inFile, '-vcodec', 'mpeg2video', '-r', '29.97', '-b', VIDEO_BR] + select_aspect(inFile, tsn) +  ['-comment', 'pyTivo.py', '-ac', '2', '-ab', AUDIO_BR,'-ar', '44100', '-f', 'vob', '-' ]   
    debug_write(['transcode: ffmpeg command is ', ''.join(cmd), '\n'])
=======

    settings = {}
    settings['audio_br'] = config.getAudioBR(tsn)
    settings['video_br'] = config.getVideoBR(tsn)
    settings['max_video_br'] = MAX_VIDEO_BR
    settings['buff_size'] = BUFF_SIZE
    settings['aspect_ratio'] = ' '.join(select_aspect(inFile, tsn))

    cmd_string = config.getFFMPEGTemplate(tsn) % settings

    cmd = [FFMPEG, '-i', inFile] + cmd_string.split()

    debug_write(['transcode: ffmpeg command is ', ' '.join(cmd), '\n'])
>>>>>>> bf6c2415
    ffmpeg = subprocess.Popen(cmd, stdout=subprocess.PIPE)
    try:
        shutil.copyfileobj(ffmpeg.stdout, outFile)
    except:
        kill(ffmpeg.pid)
       
def select_aspect(inFile, tsn = ''):
<<<<<<< HEAD
=======
    TIVO_WIDTH = config.getTivoWidth(tsn)
    TIVO_HEIGHT = config.getTivoHeight(tsn)
    
>>>>>>> bf6c2415
    type, width, height, fps, millisecs =  video_info(inFile)

    debug_write(['tsn:', tsn, '\n'])

<<<<<<< HEAD
    aspect169 = Config.get169Setting(tsn)
=======
    aspect169 = config.get169Setting(tsn)
>>>>>>> bf6c2415

    debug_write(['aspect169:', aspect169, '\n'])

    d = gcd(height,width)
    ratio = (width*100)/height
    rheight, rwidth = height/d, width/d

    debug_write(['select_aspect: File=', inFile, ' Type=', type, ' width=', width, ' height=', height, ' fps=', fps, ' millisecs=', millisecs, ' ratio=', ratio, ' rheight=', rheight, ' rwidth=', rwidth, '\n'])

    multiplier16by9 = (16.0 * TIVO_HEIGHT) / (9.0 * TIVO_WIDTH)
    multiplier4by3  =  (4.0 * TIVO_HEIGHT) / (3.0 * TIVO_WIDTH)
   
    if (rwidth, rheight) in [(4, 3), (10, 11), (15, 11), (59, 54), (59, 72), (59, 36), (59, 54)]:
        debug_write(['select_aspect: File is within 4:3 list.\n'])
        return ['-aspect', '4:3', '-s', str(TIVO_WIDTH) + 'x' + str(TIVO_HEIGHT)]
    elif ((rwidth, rheight) in [(16, 9), (20, 11), (40, 33), (118, 81), (59, 27)]) and aspect169:
        debug_write(['select_aspect: File is within 16:9 list and 16:9 allowed.\n'])
        return ['-aspect', '16:9', '-s', str(TIVO_WIDTH) + 'x' + str(TIVO_HEIGHT)]
    else:
        settings = []
        #If video is wider than 4:3 add top and bottom padding
        if (ratio > 133): #Might be 16:9 file, or just need padding on top and bottom
            if aspect169 and (ratio > 135): #If file would fall in 4:3 assume it is supposed to be 4:3 
                if (ratio > 177):#too short needs padding top and bottom
                    endHeight = int(((TIVO_WIDTH*height)/width) * multiplier16by9)
                    settings.append('-aspect')
                    settings.append('16:9')
                    if endHeight % 2:
                        endHeight -= 1
                    if endHeight < TIVO_HEIGHT * 0.99:
                        settings.append('-s')
                        settings.append(str(TIVO_WIDTH) + 'x' + str(endHeight))

                        topPadding = ((TIVO_HEIGHT - endHeight)/2)
                        if topPadding % 2:
                            topPadding -= 1
                        
                        settings.append('-padtop')
                        settings.append(str(topPadding))
                        bottomPadding = (TIVO_HEIGHT - endHeight) - topPadding
                        settings.append('-padbottom')
                        settings.append(str(bottomPadding))
                    else:   #if only very small amount of padding needed, then just stretch it
                        settings.append('-s')
                        settings.append(str(TIVO_WIDTH) + 'x' + str(TIVO_HEIGHT))
                    debug_write(['select_aspect: 16:9 aspect allowed, file is wider than 16:9 padding top and bottom\n', ' '.join(settings), '\n'])
                else: #too skinny needs padding on left and right.
                    endWidth = int((TIVO_HEIGHT*width)/(height*multiplier16by9))
                    settings.append('-aspect')
                    settings.append('16:9')
                    if endWidth % 2:
                        endWidth -= 1
                    if endWidth < (TIVO_WIDTH-10):
                        settings.append('-s')
                        settings.append(str(endWidth) + 'x' + str(TIVO_HEIGHT))

                        leftPadding = ((TIVO_WIDTH - endWidth)/2)
                        if leftPadding % 2:
                            leftPadding -= 1

                        settings.append('-padleft')
                        settings.append(str(leftPadding))
                        rightPadding = (TIVO_WIDTH - endWidth) - leftPadding
                        settings.append('-padright')
                        settings.append(str(rightPadding))
                    else: #if only very small amount of padding needed, then just stretch it
                        settings.append('-s')
                        settings.append(str(TIVO_WIDTH) + 'x' + str(TIVO_HEIGHT))
                    debug_write(['select_aspect: 16:9 aspect allowed, file is narrower than 16:9 padding left and right\n', ' '.join(settings), '\n'])
            else: #this is a 4:3 file or 16:9 output not allowed
                settings.append('-aspect')
                settings.append('4:3')
                endHeight = int(((TIVO_WIDTH*height)/width) * multiplier4by3)
                if endHeight % 2:
                    endHeight -= 1
                if endHeight < TIVO_HEIGHT * 0.99:
                    settings.append('-s')
                    settings.append(str(TIVO_WIDTH) + 'x' + str(endHeight))

                    topPadding = ((TIVO_HEIGHT - endHeight)/2)
                    if topPadding % 2:
                        topPadding -= 1
                    
                    settings.append('-padtop')
                    settings.append(str(topPadding))
                    bottomPadding = (TIVO_HEIGHT - endHeight) - topPadding
                    settings.append('-padbottom')
                    settings.append(str(bottomPadding))
                else:   #if only very small amount of padding needed, then just stretch it
                    settings.append('-s')
                    settings.append(str(TIVO_WIDTH) + 'x' + str(TIVO_HEIGHT))
                debug_write(['select_aspect: File is wider than 4:3 padding top and bottom\n', ' '.join(settings), '\n'])

            return settings
        #If video is taller than 4:3 add left and right padding, this is rare. All of these files will always be sent in
        #an aspect ratio of 4:3 since they are so narrow.
        else:
            endWidth = int((TIVO_HEIGHT*width)/(height*multiplier4by3))
            settings.append('-aspect')
            settings.append('4:3')
            if endWidth % 2:
                endWidth -= 1
            if endWidth < (TIVO_WIDTH * 0.99):
                settings.append('-s')
                settings.append(str(endWidth) + 'x' + str(TIVO_HEIGHT))

                leftPadding = ((TIVO_WIDTH - endWidth)/2)
                if leftPadding % 2:
                    leftPadding -= 1

                settings.append('-padleft')
                settings.append(str(leftPadding))
                rightPadding = (TIVO_WIDTH - endWidth) - leftPadding
                settings.append('-padright')
                settings.append(str(rightPadding))
            else: #if only very small amount of padding needed, then just stretch it
                settings.append('-s')
                settings.append(str(TIVO_WIDTH) + 'x' + str(TIVO_HEIGHT))

            debug_write(['select_aspect: File is taller than 4:3 padding left and right\n', ' '.join(settings), '\n'])
            
            return settings

def tivo_compatable(inFile):
    suportedModes = [[720, 480], [704, 480], [544, 480], [480, 480], [352, 480]]
    type, width, height, fps, millisecs =  video_info(inFile)
    #print type, width, height, fps, millisecs

    if (inFile[-5:]).lower() == '.tivo':
        debug_write(['tivo_compatible: ', inFile, ' ends with .tivo\n'])
        return True

    if not type == 'mpeg2video':
        #print 'Not Tivo Codec'
        debug_write(['tivo_compatible: ', inFile, ' is not mpeg2video it is ', type, '\n'])
        return False

    if not fps == '29.97':
        #print 'Not Tivo fps'
        debug_write(['tivo_compatible: ', inFile, ' is not correct fps it is ', fps, '\n'])
        return False

    for mode in suportedModes:
        if (mode[0], mode[1]) == (width, height):
            #print 'Is TiVo!'
            debug_write(['tivo_compatible: ', inFile, ' has correct width of ', width, ' and height of ', height, '\n'])
            return True
        #print 'Not Tivo dimensions'
    return False

def video_info(inFile):
    mtime = os.stat(inFile).st_mtime
    if inFile in info_cache and info_cache[inFile][0] == mtime:
        debug_write(['video_info: ', inFile, ' cache hit!', '\n'])
        return info_cache[inFile][1]

    if (inFile[-5:]).lower() == '.tivo':
        info_cache[inFile] = (mtime, (True, True, True, True, True))
        debug_write(['video_info: ', inFile, ' ends in .tivo.\n'])
        return True, True, True, True, True

    cmd = [FFMPEG, '-i', inFile ] 
    ffmpeg = subprocess.Popen(cmd, stderr=subprocess.PIPE, stdout=subprocess.PIPE, stdin=subprocess.PIPE)

    # wait 4 sec if ffmpeg is not back give up
    for i in range(80):
        time.sleep(.05)
        if not ffmpeg.poll() == None:
            break
    
    if ffmpeg.poll() == None:
        kill(ffmpeg.pid)
        info_cache[inFile] = (mtime, (None, None, None, None, None))
        return None, None, None, None, None

    output = ffmpeg.stderr.read()
    debug_write(['video_info: ffmpeg output=', output, '\n'])

<<<<<<< HEAD
    durre = re.compile(r'.*Duration: (.{2}):(.{2}):(.{2})\.(.),')
    d = durre.search(output)

=======
>>>>>>> bf6c2415
    rezre = re.compile(r'.*Video: ([^,]+),.*')
    x = rezre.search(output)
    if x:
        codec = x.group(1)
    else:
        info_cache[inFile] = (mtime, (None, None, None, None, None))
        debug_write(['video_info: failed at codec\n'])
        return None, None, None, None, None

    rezre = re.compile(r'.*Video: .+, (\d+)x(\d+),.*')
    x = rezre.search(output)
    if x:
        width = int(x.group(1))
        height = int(x.group(2))
    else:
        info_cache[inFile] = (mtime, (None, None, None, None, None))
        debug_write(['video_info: failed at width/height\n'])
        return None, None, None, None, None

    rezre = re.compile(r'.*Video: .+, (.+) fps.*')
    x = rezre.search(output)
    if x:
        fps = x.group(1)
    else:
        info_cache[inFile] = (mtime, (None, None, None, None, None))
        debug_write(['video_info: failed at fps\n'])
        return None, None, None, None, None

    # Allow override only if it is mpeg2 and frame rate was doubled to 59.94
    if (not fps == '29.97') and (codec == 'mpeg2video'):
        # First look for the build 7215 version
        rezre = re.compile(r'.*film source: 29.97.*')
        x = rezre.search(output.lower() )
        if x:
            debug_write(['video_info: film source: 29.97 setting fps to 29.97\n'])
            fps = '29.97'
        else:
            # for build 8047:
            rezre = re.compile(r'.*frame rate differs from container frame rate: 29.97.*')
            debug_write(['video_info: Bug in VideoReDo\n'])
            x = rezre.search(output.lower() )
            if x:
                fps = '29.97'

<<<<<<< HEAD
    millisecs = ((int(d.group(1))*3600) + (int(d.group(2))*60) + int(d.group(3)))*1000 + (int(d.group(4))*100)
=======
    durre = re.compile(r'.*Duration: (.{2}):(.{2}):(.{2})\.(.),')
    d = durre.search(output)
    if d:
        millisecs = ((int(d.group(1))*3600) + (int(d.group(2))*60) + int(d.group(3)))*1000 + (int(d.group(4))*100)
    else:
        millisecs = 0

>>>>>>> bf6c2415
    info_cache[inFile] = (mtime, (codec, width, height, fps, millisecs))
    debug_write(['video_info: Codec=', codec, ' width=', width, ' height=', height, ' fps=', fps, ' millisecs=', millisecs, '\n'])
    return codec, width, height, fps, millisecs
       
def suported_format(inFile):
    if video_info(inFile)[0]:
        return True
    else:
        debug_write(['supported_format: ', inFile, ' is not supported\n'])
        return False

def kill(pid):
    debug_write(['kill: killing pid=', str(pid), '\n'])
    if mswindows:
        win32kill(pid)
    else:
        import os, signal
<<<<<<< HEAD
        os.kill(pid, signal.SIGKILL)
=======
        os.kill(pid, signal.SIGTERM)
>>>>>>> bf6c2415

def win32kill(pid):
        import ctypes
        handle = ctypes.windll.kernel32.OpenProcess(1, False, pid)
        ctypes.windll.kernel32.TerminateProcess(handle, -1)
        ctypes.windll.kernel32.CloseHandle(handle)

def gcd(a,b):
    while b:
        a, b = b, a % b
    return a
<|MERGE_RESOLUTION|>--- conflicted
+++ resolved
@@ -1,35 +1,18 @@
 import subprocess, shutil, os, re, sys, ConfigParser, time, lrucache
-<<<<<<< HEAD
-import Config
-=======
 import config
->>>>>>> bf6c2415
 
 info_cache = lrucache.LRUCache(1000)
 
 
-<<<<<<< HEAD
-debug = Config.getDebug()
-TIVO_WIDTH = Config.getTivoWidth()
-TIVO_HEIGHT = Config.getTivoHeight()
-AUDIO_BR = Config.getAudioBR()
-VIDEO_BR = Config.getVideoBR()
-FFMPEG = Config.get('Server', 'ffmpeg')
-=======
 debug = config.getDebug()
 MAX_VIDEO_BR = config.getMaxVideoBR()
 BUFF_SIZE = config.getBuffSize()
 
 FFMPEG = config.get('Server', 'ffmpeg')
->>>>>>> bf6c2415
 
 def debug_write(data):
     if debug:
         debug_out = []
-<<<<<<< HEAD
-        debug_out.append('Transcode.py - ')
-=======
->>>>>>> bf6c2415
         for x in data:
             debug_out.append(str(x))
         fdebug = open('debug.txt', 'a')
@@ -61,10 +44,6 @@
         transcode(inFile, outFile, tsn)
 
 def transcode(inFile, outFile, tsn=''):
-<<<<<<< HEAD
-    cmd = [FFMPEG, '-i', inFile, '-vcodec', 'mpeg2video', '-r', '29.97', '-b', VIDEO_BR] + select_aspect(inFile, tsn) +  ['-comment', 'pyTivo.py', '-ac', '2', '-ab', AUDIO_BR,'-ar', '44100', '-f', 'vob', '-' ]   
-    debug_write(['transcode: ffmpeg command is ', ''.join(cmd), '\n'])
-=======
 
     settings = {}
     settings['audio_br'] = config.getAudioBR(tsn)
@@ -78,7 +57,6 @@
     cmd = [FFMPEG, '-i', inFile] + cmd_string.split()
 
     debug_write(['transcode: ffmpeg command is ', ' '.join(cmd), '\n'])
->>>>>>> bf6c2415
     ffmpeg = subprocess.Popen(cmd, stdout=subprocess.PIPE)
     try:
         shutil.copyfileobj(ffmpeg.stdout, outFile)
@@ -86,21 +64,14 @@
         kill(ffmpeg.pid)
        
 def select_aspect(inFile, tsn = ''):
-<<<<<<< HEAD
-=======
     TIVO_WIDTH = config.getTivoWidth(tsn)
     TIVO_HEIGHT = config.getTivoHeight(tsn)
     
->>>>>>> bf6c2415
     type, width, height, fps, millisecs =  video_info(inFile)
 
     debug_write(['tsn:', tsn, '\n'])
 
-<<<<<<< HEAD
-    aspect169 = Config.get169Setting(tsn)
-=======
     aspect169 = config.get169Setting(tsn)
->>>>>>> bf6c2415
 
     debug_write(['aspect169:', aspect169, '\n'])
 
@@ -279,12 +250,6 @@
     output = ffmpeg.stderr.read()
     debug_write(['video_info: ffmpeg output=', output, '\n'])
 
-<<<<<<< HEAD
-    durre = re.compile(r'.*Duration: (.{2}):(.{2}):(.{2})\.(.),')
-    d = durre.search(output)
-
-=======
->>>>>>> bf6c2415
     rezre = re.compile(r'.*Video: ([^,]+),.*')
     x = rezre.search(output)
     if x:
@@ -329,9 +294,6 @@
             if x:
                 fps = '29.97'
 
-<<<<<<< HEAD
-    millisecs = ((int(d.group(1))*3600) + (int(d.group(2))*60) + int(d.group(3)))*1000 + (int(d.group(4))*100)
-=======
     durre = re.compile(r'.*Duration: (.{2}):(.{2}):(.{2})\.(.),')
     d = durre.search(output)
     if d:
@@ -339,7 +301,6 @@
     else:
         millisecs = 0
 
->>>>>>> bf6c2415
     info_cache[inFile] = (mtime, (codec, width, height, fps, millisecs))
     debug_write(['video_info: Codec=', codec, ' width=', width, ' height=', height, ' fps=', fps, ' millisecs=', millisecs, '\n'])
     return codec, width, height, fps, millisecs
@@ -357,12 +318,7 @@
         win32kill(pid)
     else:
         import os, signal
-<<<<<<< HEAD
-        os.kill(pid, signal.SIGKILL)
-=======
         os.kill(pid, signal.SIGTERM)
->>>>>>> bf6c2415
-
 def win32kill(pid):
         import ctypes
         handle = ctypes.windll.kernel32.OpenProcess(1, False, pid)
