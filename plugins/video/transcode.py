import subprocess, shutil, os, re, sys, ConfigParser, time, lrucache
import config
from debug import debug_write, fn_attr

info_cache = lrucache.LRUCache(1000)

<<<<<<< HEAD
def ffmpeg_path():
    return config.get('Server', 'ffmpeg')

videotest = os.path.join(os.path.dirname(__file__), 'videotest.mpg')

def debug_write(data):
    if config.getDebug():
        debug_out = []
        for x in data:
            debug_out.append(str(x))
        fdebug = open('debug.txt', 'a')
        fdebug.write(' '.join(debug_out))
        fdebug.close()

=======
BUFF_SIZE = config.getBuffSize()
FFMPEG = config.get('Server', 'ffmpeg')
videotest = os.path.join(os.path.dirname(__file__), 'videotest.mpg')

>>>>>>> 13846522
# XXX BIG HACK
# subprocess is broken for me on windows so super hack
def patchSubprocess():
    o = subprocess.Popen._make_inheritable

    def _make_inheritable(self, handle):
        if not handle: return subprocess.GetCurrentProcess()
        return o(self, handle)

    subprocess.Popen._make_inheritable = _make_inheritable
mswindows = (sys.platform == "win32")
if mswindows:
    patchSubprocess()

def output_video(inFile, outFile, tsn=''):
    if tivo_compatable(inFile, tsn):
        debug_write(__name__, fn_attr(), [inFile, ' is tivo compatible'])
        f = file(inFile, 'rb')
        shutil.copyfileobj(f, outFile)
        f.close() 
    else:
        debug_write(__name__, fn_attr(), [inFile, ' is not tivo compatible'])
        transcode(inFile, outFile, tsn)

def transcode(inFile, outFile, tsn=''):

    settings = {}
    settings['audio_br'] = config.getAudioBR(tsn)
    settings['audio_codec'] = select_audiocodec(inFile, tsn)
    settings['audio_fr'] = select_audiofr(inFile)
    settings['video_br'] = config.getVideoBR(tsn)
    settings['max_video_br'] = config.getMaxVideoBR()
    settings['buff_size'] = config.getBuffSize()
    settings['aspect_ratio'] = ' '.join(select_aspect(inFile, tsn))

    cmd_string = config.getFFMPEGTemplate(tsn) % settings

<<<<<<< HEAD
    cmd = [ffmpeg_path(), '-i', inFile] + cmd_string.split()
=======
    cmd = [FFMPEG, '-i', inFile] + cmd_string.split()
    print 'transcoding to tivo model '+tsn[:3]+' using ffmpeg command:'
>>>>>>> 13846522
    print cmd
    debug_write(__name__, fn_attr(), ['ffmpeg command is ', ' '.join(cmd)])
    ffmpeg = subprocess.Popen(cmd, stdout=subprocess.PIPE)
    try:
        shutil.copyfileobj(ffmpeg.stdout, outFile)
    except:
        kill(ffmpeg.pid)

def select_audiocodec(inFile, tsn = ''):
    # Default, compatible with all TiVo's
    codec = '-acodec mp2 -ac 2'
    type, width, height, fps, millisecs, kbps, akbps, acodec, afreq =  video_info(inFile)
    if akbps == None and acodec in ('ac3', 'liba52', 'mp2'):
        cmd_string = '-y -vcodec mpeg2video -r 29.97 -b 1000k -acodec copy -t 00:00:01 -f vob -'
        if video_check(inFile, cmd_string):
            type, width, height, fps, millisecs, kbps, akbps, acodec, afreq =  video_info(videotest)
    if config.isHDtivo(tsn):
        # Is HD Tivo, use ac3
        codec = '-acodec ac3'
        if acodec in ('ac3', 'liba52') and not akbps == None and \
            int(akbps) <= config.getMaxAudioBR(tsn):
            # compatible codec and bitrate, do not reencode audio
            codec = '-acodec copy'
    if acodec == 'mp2' and not akbps == None and \
        int(akbps) <= config.getMaxAudioBR(tsn):
        # compatible codec and bitrate, do not reencode audio
        codec = '-acodec copy'
    return codec

def select_audiofr(inFile):
    freq = '-ar 48000'  #default
    type, width, height, fps, millisecs, kbps, akbps, acodec, afreq =  video_info(inFile)
    if not afreq == None and afreq in ('44100', '48000'):
        # compatible frequency
        freq = '-ar ' + afreq
    return freq

def select_aspect(inFile, tsn = ''):
    TIVO_WIDTH = config.getTivoWidth(tsn)
    TIVO_HEIGHT = config.getTivoHeight(tsn)

    type, width, height, fps, millisecs, kbps, akbps, acodec, afreq =  video_info(inFile)

    debug_write(__name__, fn_attr(), ['tsn:', tsn])

    aspect169 = config.get169Setting(tsn)

    debug_write(__name__, fn_attr(), ['aspect169:', aspect169])

    optres = config.getOptres()

    debug_write(__name__, fn_attr(), ['optres:', optres])

    if optres:
        optHeight = config.nearestTivoHeight(height)
        optWidth = config.nearestTivoWidth(width)
        if optHeight < TIVO_HEIGHT:
            TIVO_HEIGHT = optHeight
        if optWidth < TIVO_WIDTH:
            TIVO_WIDTH = optWidth

    d = gcd(height,width)
    ratio = (width*100)/height
    rheight, rwidth = height/d, width/d

    debug_write(__name__, fn_attr(), ['File=', inFile, ' Type=', type, ' width=', width, ' height=', height, ' fps=', fps, ' millisecs=', millisecs, ' ratio=', ratio, ' rheight=', rheight, ' rwidth=', rwidth, ' TIVO_HEIGHT=', TIVO_HEIGHT, 'TIVO_WIDTH=', TIVO_WIDTH])

    multiplier16by9 = (16.0 * TIVO_HEIGHT) / (9.0 * TIVO_WIDTH)
    multiplier4by3  =  (4.0 * TIVO_HEIGHT) / (3.0 * TIVO_WIDTH)
   
    if config.isHDtivo(tsn) and height <= TIVO_HEIGHT and config.getOptres() == False:
        return [] #pass all resolutions to S3/HD, except heights greater than conf height
		# else, optres is enabled and resizes SD video to the "S2" standard on S3/HD.
    elif (rwidth, rheight) in [(4, 3), (10, 11), (15, 11), (59, 54), (59, 72), (59, 36), (59, 54)]:
        debug_write(__name__, fn_attr(), ['File is within 4:3 list.'])
        return ['-aspect', '4:3', '-s', str(TIVO_WIDTH) + 'x' + str(TIVO_HEIGHT)]
    elif ((rwidth, rheight) in [(16, 9), (20, 11), (40, 33), (118, 81), (59, 27)]) and aspect169:
        debug_write(__name__, fn_attr(), ['File is within 16:9 list and 16:9 allowed.'])
        return ['-aspect', '16:9', '-s', str(TIVO_WIDTH) + 'x' + str(TIVO_HEIGHT)]
    else:
        settings = []
        #If video is wider than 4:3 add top and bottom padding
        if (ratio > 133): #Might be 16:9 file, or just need padding on top and bottom
            if aspect169 and (ratio > 135): #If file would fall in 4:3 assume it is supposed to be 4:3 
                if (ratio > 177):#too short needs padding top and bottom
                    endHeight = int(((TIVO_WIDTH*height)/width) * multiplier16by9)
                    settings.append('-aspect')
                    settings.append('16:9')
                    if endHeight % 2:
                        endHeight -= 1
                    if endHeight < TIVO_HEIGHT * 0.99:
                        settings.append('-s')
                        settings.append(str(TIVO_WIDTH) + 'x' + str(endHeight))

                        topPadding = ((TIVO_HEIGHT - endHeight)/2)
                        if topPadding % 2:
                            topPadding -= 1
                        
                        settings.append('-padtop')
                        settings.append(str(topPadding))
                        bottomPadding = (TIVO_HEIGHT - endHeight) - topPadding
                        settings.append('-padbottom')
                        settings.append(str(bottomPadding))
                    else:   #if only very small amount of padding needed, then just stretch it
                        settings.append('-s')
                        settings.append(str(TIVO_WIDTH) + 'x' + str(TIVO_HEIGHT))
                    debug_write(__name__, fn_attr(), ['16:9 aspect allowed, file is wider than 16:9 padding top and bottom', ' '.join(settings)])
                else: #too skinny needs padding on left and right.
                    endWidth = int((TIVO_HEIGHT*width)/(height*multiplier16by9))
                    settings.append('-aspect')
                    settings.append('16:9')
                    if endWidth % 2:
                        endWidth -= 1
                    if endWidth < (TIVO_WIDTH-10):
                        settings.append('-s')
                        settings.append(str(endWidth) + 'x' + str(TIVO_HEIGHT))

                        leftPadding = ((TIVO_WIDTH - endWidth)/2)
                        if leftPadding % 2:
                            leftPadding -= 1

                        settings.append('-padleft')
                        settings.append(str(leftPadding))
                        rightPadding = (TIVO_WIDTH - endWidth) - leftPadding
                        settings.append('-padright')
                        settings.append(str(rightPadding))
                    else: #if only very small amount of padding needed, then just stretch it
                        settings.append('-s')
                        settings.append(str(TIVO_WIDTH) + 'x' + str(TIVO_HEIGHT))
                    debug_write(__name__, fn_attr(), ['16:9 aspect allowed, file is narrower than 16:9 padding left and right\n', ' '.join(settings)])
            else: #this is a 4:3 file or 16:9 output not allowed
                settings.append('-aspect')
                settings.append('4:3')
                endHeight = int(((TIVO_WIDTH*height)/width) * multiplier4by3)
                if endHeight % 2:
                    endHeight -= 1
                if endHeight < TIVO_HEIGHT * 0.99:
                    settings.append('-s')
                    settings.append(str(TIVO_WIDTH) + 'x' + str(endHeight))

                    topPadding = ((TIVO_HEIGHT - endHeight)/2)
                    if topPadding % 2:
                        topPadding -= 1
                    
                    settings.append('-padtop')
                    settings.append(str(topPadding))
                    bottomPadding = (TIVO_HEIGHT - endHeight) - topPadding
                    settings.append('-padbottom')
                    settings.append(str(bottomPadding))
                else:   #if only very small amount of padding needed, then just stretch it
                    settings.append('-s')
                    settings.append(str(TIVO_WIDTH) + 'x' + str(TIVO_HEIGHT))
                debug_write(__name__, fn_attr(), ['File is wider than 4:3 padding top and bottom\n', ' '.join(settings)])

            return settings
        #If video is taller than 4:3 add left and right padding, this is rare. All of these files will always be sent in
        #an aspect ratio of 4:3 since they are so narrow.
        else:
            endWidth = int((TIVO_HEIGHT*width)/(height*multiplier4by3))
            settings.append('-aspect')
            settings.append('4:3')
            if endWidth % 2:
                endWidth -= 1
            if endWidth < (TIVO_WIDTH * 0.99):
                settings.append('-s')
                settings.append(str(endWidth) + 'x' + str(TIVO_HEIGHT))

                leftPadding = ((TIVO_WIDTH - endWidth)/2)
                if leftPadding % 2:
                    leftPadding -= 1

                settings.append('-padleft')
                settings.append(str(leftPadding))
                rightPadding = (TIVO_WIDTH - endWidth) - leftPadding
                settings.append('-padright')
                settings.append(str(rightPadding))
            else: #if only very small amount of padding needed, then just stretch it
                settings.append('-s')
                settings.append(str(TIVO_WIDTH) + 'x' + str(TIVO_HEIGHT))

            debug_write(__name__, fn_attr(), ['File is taller than 4:3 padding left and right\n', ' '.join(settings)])
            
            return settings

def tivo_compatable(inFile, tsn = ''):
    supportedModes = [[720, 480], [704, 480], [544, 480], [480, 480], [352, 480]]
    type, width, height, fps, millisecs, kbps, akbps, acodec, afreq =  video_info(inFile)
    #print type, width, height, fps, millisecs, kbps, akbps, acodec

    if (inFile[-5:]).lower() == '.tivo':
        debug_write(__name__, fn_attr(), ['TRUE, ends with .tivo.', inFile])
        return True

    if not type == 'mpeg2video':
        #print 'Not Tivo Codec'
        debug_write(__name__, fn_attr(), ['FALSE, type', type, 'not mpeg2video.', inFile])
        return False

    if (inFile[-3:]).lower() == '.ts':
        debug_write(__name__, fn_attr(), ['FALSE, transport stream not supported.', inFile])
        return False

    if not akbps or int(akbps) > config.getMaxAudioBR(tsn):
        debug_write(__name__, fn_attr(), ['FALSE,', akbps, 'kbps exceeds max audio bitrate.', inFile])
        return False

    if not kbps or int(kbps)-int(akbps) > config.strtod(config.getMaxVideoBR())/1000:
        debug_write(__name__, fn_attr(), ['FALSE,', kbps, 'kbps exceeds max video bitrate.', inFile])
        return False

    if config.isHDtivo(tsn):
        debug_write(__name__, fn_attr(), ['TRUE, HD Tivo detected, skipping remaining tests', inFile])
        return True

    if not fps == '29.97':
        #print 'Not Tivo fps'
        debug_write(__name__, fn_attr(), ['FALSE,', fps, 'fps, should be 29.97.', inFile])
        return False

    for mode in supportedModes:
        if (mode[0], mode[1]) == (width, height):
            #print 'Is TiVo!'
            debug_write(__name__, fn_attr(), ['TRUE,', width, 'x', height, 'is valid.', inFile])
            return True
        #print 'Not Tivo dimensions'
    return False

def video_info(inFile):
    mtime = os.stat(inFile).st_mtime
    if inFile != videotest:
        if inFile in info_cache and info_cache[inFile][0] == mtime:
            debug_write(__name__, fn_attr(), ['CACHE HIT!', inFile])
            return info_cache[inFile][1]

    if (inFile[-5:]).lower() == '.tivo':
        info_cache[inFile] = (mtime, (True, True, True, True, True, True, True, True, True))
        debug_write(__name__, fn_attr(), ['VALID, ends in .tivo.', inFile])
        return True, True, True, True, True, True, True, True, True

    cmd = [ffmpeg_path(), '-i', inFile ] 
    ffmpeg = subprocess.Popen(cmd, stderr=subprocess.PIPE, stdout=subprocess.PIPE, stdin=subprocess.PIPE)

    # wait 10 sec if ffmpeg is not back give up
    for i in xrange(200):
        time.sleep(.05)
        if not ffmpeg.poll() == None:
            break
    
    if ffmpeg.poll() == None:
        kill(ffmpeg.pid)
        info_cache[inFile] = (mtime, (None, None, None, None, None, None, None, None, None))
        return None, None, None, None, None, None, None, None, None

    output = ffmpeg.stderr.read()
    debug_write(__name__, fn_attr(), ['ffmpeg output=', output])

    rezre = re.compile(r'.*Video: ([^,]+),.*')
    x = rezre.search(output)
    if x:
        codec = x.group(1)
    else:
        info_cache[inFile] = (mtime, (None, None, None, None, None, None, None, None, None))
        debug_write(__name__, fn_attr(), ['failed at video codec'])
        return None, None, None, None, None, None, None, None, None

    rezre = re.compile(r'.*Video: .+, (\d+)x(\d+)[, ].*')
    x = rezre.search(output)
    if x:
        width = int(x.group(1))
        height = int(x.group(2))
    else:
        info_cache[inFile] = (mtime, (None, None, None, None, None, None, None, None, None))
        debug_write(__name__, fn_attr(), ['failed at width/height'])
        return None, None, None, None, None, None, None, None, None

    rezre = re.compile(r'.*Video: .+, (.+) (?:fps|tb).*')
    x = rezre.search(output)
    if x:
        fps = x.group(1)
    else:
        info_cache[inFile] = (mtime, (None, None, None, None, None, None, None, None, None))
        debug_write(__name__, fn_attr(), ['failed at fps'])
        return None, None, None, None, None, None, None, None, None

    # Allow override only if it is mpeg2 and frame rate was doubled to 59.94
    if (not fps == '29.97') and (codec == 'mpeg2video'):
        # First look for the build 7215 version
        rezre = re.compile(r'.*film source: 29.97.*')
        x = rezre.search(output.lower() )
        if x:
            debug_write(__name__, fn_attr(), ['film source: 29.97 setting fps to 29.97'])
            fps = '29.97'
        else:
            # for build 8047:
            rezre = re.compile(r'.*frame rate differs from container frame rate: 29.97.*')
            debug_write(__name__, fn_attr(), ['Bug in VideoReDo'])
            x = rezre.search(output.lower() )
            if x:
                fps = '29.97'

    durre = re.compile(r'.*Duration: (.{2}):(.{2}):(.{2})\.(.),')
    d = durre.search(output)
    if d:
        millisecs = ((int(d.group(1))*3600) + (int(d.group(2))*60) + int(d.group(3)))*1000 + (int(d.group(4))*100)
    else:
        millisecs = 0

    #get bitrate of source for tivo compatibility test.
    rezre = re.compile(r'.*bitrate: (.+) (?:kb/s).*')
    x = rezre.search(output)
    if x:
        kbps = x.group(1)
    else:
        kbps = None
        debug_write(__name__, fn_attr(), ['failed at kbps'])

    #get audio bitrate of source for tivo compatibility test.
    rezre = re.compile(r'.*Audio: .+, (.+) (?:kb/s).*')
    x = rezre.search(output)
    if x:
        akbps = x.group(1)
    else:
        akbps = None
        debug_write(__name__, fn_attr(), ['failed at akbps'])

    #get audio codec of source for tivo compatibility test.
    rezre = re.compile(r'.*Audio: ([^,]+),.*')
    x = rezre.search(output)
    if x:
        acodec = x.group(1)
    else:
        acodec = None
        debug_write(__name__, fn_attr(), ['failed at acodec'])

    #get audio frequency of source for tivo compatibility test.
    rezre = re.compile(r'.*Audio: .+, (.+) (?:Hz).*')
    x = rezre.search(output)
    if x:
        afreq = x.group(1)
    else:
        afreq = None
        debug_write(__name__, fn_attr(), ['failed at afreq'])

    info_cache[inFile] = (mtime, (codec, width, height, fps, millisecs, kbps, akbps, acodec, afreq))
    debug_write(__name__, fn_attr(), ['Codec=', codec, ' width=', width, ' height=', height, ' fps=', fps, ' millisecs=', millisecs, ' kbps=', kbps, ' akbps=', akbps, ' acodec=', acodec, ' afreq=', afreq])
    return codec, width, height, fps, millisecs, kbps, akbps, acodec, afreq

def video_check(inFile, cmd_string):
    cmd = [ffmpeg_path(), '-i', inFile] + cmd_string.split()
    ffmpeg = subprocess.Popen(cmd, stdout=subprocess.PIPE)
    try:
        shutil.copyfileobj(ffmpeg.stdout, open(videotest, 'wb'))
        return True
    except:
        kill(ffmpeg.pid)
        return False

def supported_format(inFile):
    if video_info(inFile)[0]:
        return True
    else:
        debug_write(__name__, fn_attr(), ['FALSE, file not supported', inFile])
        return False

def kill(pid):
    debug_write(__name__, fn_attr(), ['killing pid=', str(pid)])
    if mswindows:
        win32kill(pid)
    else:
        import os, signal
        os.kill(pid, signal.SIGTERM)

def win32kill(pid):
        import ctypes
        handle = ctypes.windll.kernel32.OpenProcess(1, False, pid)
        ctypes.windll.kernel32.TerminateProcess(handle, -1)
        ctypes.windll.kernel32.CloseHandle(handle)

def gcd(a,b):
    while b:
        a, b = b, a % b
    return a
<|MERGE_RESOLUTION|>--- conflicted
+++ resolved
@@ -3,28 +3,11 @@
 from debug import debug_write, fn_attr
 
 info_cache = lrucache.LRUCache(1000)
-
-<<<<<<< HEAD
+videotest = os.path.join(os.path.dirname(__file__), 'videotest.mpg')
+
 def ffmpeg_path():
     return config.get('Server', 'ffmpeg')
 
-videotest = os.path.join(os.path.dirname(__file__), 'videotest.mpg')
-
-def debug_write(data):
-    if config.getDebug():
-        debug_out = []
-        for x in data:
-            debug_out.append(str(x))
-        fdebug = open('debug.txt', 'a')
-        fdebug.write(' '.join(debug_out))
-        fdebug.close()
-
-=======
-BUFF_SIZE = config.getBuffSize()
-FFMPEG = config.get('Server', 'ffmpeg')
-videotest = os.path.join(os.path.dirname(__file__), 'videotest.mpg')
-
->>>>>>> 13846522
 # XXX BIG HACK
 # subprocess is broken for me on windows so super hack
 def patchSubprocess():
@@ -62,12 +45,8 @@
 
     cmd_string = config.getFFMPEGTemplate(tsn) % settings
 
-<<<<<<< HEAD
     cmd = [ffmpeg_path(), '-i', inFile] + cmd_string.split()
-=======
-    cmd = [FFMPEG, '-i', inFile] + cmd_string.split()
     print 'transcoding to tivo model '+tsn[:3]+' using ffmpeg command:'
->>>>>>> 13846522
     print cmd
     debug_write(__name__, fn_attr(), ['ffmpeg command is ', ' '.join(cmd)])
     ffmpeg = subprocess.Popen(cmd, stdout=subprocess.PIPE)
