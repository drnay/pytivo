--- conflicted
+++ resolved
@@ -61,13 +61,8 @@
 
         # not a tivo
         if not tsn:
-<<<<<<< HEAD
             debug_write(['Hack this was not a TiVo request. Using default tsn.', '\n'])
             tsn = '123456789'
-=======
-            debug_write(['Hack this was not a TiVo request.\n'])
-            return query, None
->>>>>>> ace2e2c1
 
         # this breaks up the anchor item request into seperate parts
         if 'AnchorItem' in query and query['AnchorItem'] != ['Hack8.3']:
@@ -377,12 +372,7 @@
         handler.wfile.write(t)
 
     def TVBusQuery(self, handler, query):
-<<<<<<< HEAD
-       
-        tsn =  handler.headers.getheader('tsn', '')
-=======
         tsn = handler.headers.getheader('tsn', '')       
->>>>>>> ace2e2c1
         file = query['File'][0]
         path = self.get_local_path(handler, query)
         file_path = path + file
