--- conflicted
+++ resolved
@@ -45,12 +45,7 @@
 
     def pre_cache(self, full_path):
         if Video.video_file_filter(self, full_path):
-<<<<<<< HEAD
-            return transcode.supported_format(full_path)
-        return False
-=======
             transcode.supported_format(full_path)
->>>>>>> 07baf4fe
 
     def video_file_filter(self, full_path, type=None):
         if os.path.isdir(full_path):
