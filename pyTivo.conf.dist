# This is an example config file, showing all the options. You probably 
# won't need most of them. Your working config file will be named 
# "pyTivo.conf". '#' starts a comment.

[Server]
port=9032

# Full path to ffmpeg including filename
# For windows: ffmpeg=c:\Program Files\pyTivo\plugins\video\ffmpeg_mp2.exe
# For linux:   ffmpeg=/usr/bin/ffmpeg
#ffmpeg=c:\Program Files\pyTivo\plugins\video\ffmpeg_mp2.exe
ffmpeg=/usr/bin/ffmpeg

# This will make a large debug.txt file in your base directory.  It only 
# debugs transcode.py right now.
#debug=false

# Max video bitrate, default 17408k
# sets ffmpeg -maxrate setting to minimize bitrate peak playback issues.
# mpegs with video bitrate above this setting will also be transcoded.
#MAX_VIDEO_BR=17408k

# Audio bit-rate, defaults to 192K for S2, 384K for S3/HD
#audio_br=320K

# Video bit-rate, defaults to 4096K for S2, 8192K for S3/HD
#video_br=12Mi

# Beacon broadcast address(es)
# The default is 255.255.255.255, but on some multihomed machines you 
# may need to specify the subnet broadcast address(es) of your Tivo 
# boxes. You can also specify "listen" to listen for direct connection 
# attempts on port 2190, for use with the "Manually add a server..." 
# function. (And if you set beacon to listen _only_, it turns off 
# broadcasts.)
#beacon=192.168.1.255 listen

<<<<<<< HEAD
# Output Pixel Width:
# Width, defaults to 544 for S2, 1280 for S3/HD
# Height, defaults to 480 for S2, 720 for S3/HD
# Valid widths: [S3/HD = 1920, 1440, 1280], [S2/S3/HD = 720, 704, 544, 480, 352]
# Valid heights: [S3/HD = 1080, 720], [S2/S3/HD = 480]
#width=1280
#height=720

#ffmpeg_prams=-vcodec mpeg2video -r 29.97 -b %(video_br)s -maxrate %(max_video_br)s -bufsize %(buff_size)s %(aspect_ratio)s -comment pyTivo.py %(audio_codec)s -ab %(audio_br)s -f vob -
=======
#  Output Pixel Width:
#   Width, defaults to 544 for S2, 1280 for S3/HD
#   Height, defaults to 480 for S2, 720 for S3/HD
#   Valid widths: [S3/HD = 1920, 1440, 1280], [S2/S3/HD = 720, 704, 544, 480, 352]
#   Valid heights: [S3/HD = 1080, 720], [S2/S3/HD = 480]
#width=1280
#height=720
#ffmpeg_prams=-vcodec mpeg2video -r 29.97 -b %(video_br)s -maxrate %(max_video_br)s -bufsize %(buff_size)s %(aspect_ratio)s -comment pyTivo.py %(audio_codec)s -ab %(audio_br)s -copyts -f vob -
>>>>>>> 6fa0a244

# Per tivo options
# section named _tivo_TSN with the tsn in all caps
#[_tivo_00000DEADBEEF]

# If you want to use 16:9 or 4:3 on this tivo
#aspect169=true

#width=1440
#height=720
#audio_br=320K
#video_br=12Mi
<<<<<<< HEAD

#ffmpeg_prams=-vcodec mpeg2video -r 29.97 -b %(video_br)s -maxrate %(max_video_br)s -bufsize %(buff_size)s %(aspect_ratio)s -comment pyTivo.py %(audio_codec)s -ab %(audio_br)s -f vob -
=======
#ffmpeg_prams=-vcodec mpeg2video -r 29.97 -b %(video_br)s -maxrate %(max_video_br)s -bufsize %(buff_size)s %(aspect_ratio)s -comment pyTivo.py %(audio_codec)s -ab %(audio_br)s -copyts -f vob -
>>>>>>> 6fa0a244

[MyMovies]
# Type can be 'video', 'music', or 'photo'
type=video

# Path is the full path to your files (No trailing slash needed)
# For windows: path=c:\videos
# For linux:   path=/media
path=/home/armooo/Videos

# Make all subfolders in to top level shares
#auto_subshares=True

# You can have more than one share
#[MyTelevision]
#type=video
#path=d:\television<|MERGE_RESOLUTION|>--- conflicted
+++ resolved
@@ -35,7 +35,6 @@
 # broadcasts.)
 #beacon=192.168.1.255 listen
 
-<<<<<<< HEAD
 # Output Pixel Width:
 # Width, defaults to 544 for S2, 1280 for S3/HD
 # Height, defaults to 480 for S2, 720 for S3/HD
@@ -43,18 +42,7 @@
 # Valid heights: [S3/HD = 1080, 720], [S2/S3/HD = 480]
 #width=1280
 #height=720
-
-#ffmpeg_prams=-vcodec mpeg2video -r 29.97 -b %(video_br)s -maxrate %(max_video_br)s -bufsize %(buff_size)s %(aspect_ratio)s -comment pyTivo.py %(audio_codec)s -ab %(audio_br)s -f vob -
-=======
-#  Output Pixel Width:
-#   Width, defaults to 544 for S2, 1280 for S3/HD
-#   Height, defaults to 480 for S2, 720 for S3/HD
-#   Valid widths: [S3/HD = 1920, 1440, 1280], [S2/S3/HD = 720, 704, 544, 480, 352]
-#   Valid heights: [S3/HD = 1080, 720], [S2/S3/HD = 480]
-#width=1280
-#height=720
 #ffmpeg_prams=-vcodec mpeg2video -r 29.97 -b %(video_br)s -maxrate %(max_video_br)s -bufsize %(buff_size)s %(aspect_ratio)s -comment pyTivo.py %(audio_codec)s -ab %(audio_br)s -copyts -f vob -
->>>>>>> 6fa0a244
 
 # Per tivo options
 # section named _tivo_TSN with the tsn in all caps
@@ -67,12 +55,7 @@
 #height=720
 #audio_br=320K
 #video_br=12Mi
-<<<<<<< HEAD
-
-#ffmpeg_prams=-vcodec mpeg2video -r 29.97 -b %(video_br)s -maxrate %(max_video_br)s -bufsize %(buff_size)s %(aspect_ratio)s -comment pyTivo.py %(audio_codec)s -ab %(audio_br)s -f vob -
-=======
 #ffmpeg_prams=-vcodec mpeg2video -r 29.97 -b %(video_br)s -maxrate %(max_video_br)s -bufsize %(buff_size)s %(aspect_ratio)s -comment pyTivo.py %(audio_codec)s -ab %(audio_br)s -copyts -f vob -
->>>>>>> 6fa0a244
 
 [MyMovies]
 # Type can be 'video', 'music', or 'photo'
