#!/usr/bin/env python

import beacon, httpserver, os, sys
import config
from plugin import GetPlugin

port = config.getPort()

httpd = httpserver.TivoHTTPServer(('', int(port)), httpserver.TivoHTTPHandler)

for section, settings in config.getShares():
    httpd.add_container(section, settings)
<<<<<<< HEAD
    #Precaching of files: does a recursive list of base path
    if settings.get('precache', 'False').lower() == 'true':
        plugin = GetPlugin(settings.get('type'))
        if hasattr(plugin,'pre_cache'):
            print "PreCaching the " + section + " share."
            pre_cache_filter = getattr(plugin, 'pre_cache')
            
            def build_recursive_list(path):
                files = []
                for file in os.listdir(path):
                    file = os.path.join(path, file)
                    if os.path.isdir(file):
                        files.extend(build_recursive_list(file))
                        continue
                    pre_cache_filter(file)
                return files

            files = build_recursive_list(settings.get('path'))
=======
    # Precaching of files: does a recursive list of base path
    if settings.get('precache', 'False').lower() == 'true':
        plugin = GetPlugin(settings.get('type'))
        if hasattr(plugin, 'pre_cache'):
            print 'Pre-caching the', section, 'share.'
            pre_cache_filter = getattr(plugin, 'pre_cache')

            def build_recursive_list(path):
                for f in os.listdir(path):
                    f = os.path.join(path, f)
                    if os.path.isdir(f):
                        build_recursive_list(f)
                    else:
                        pre_cache_filter(f)

            build_recursive_list(settings.get('path'))
>>>>>>> 07baf4fe

b = beacon.Beacon()
b.add_service('TiVoMediaServer:' + str(port) + '/http')
b.start()
if 'listen' in config.getBeaconAddresses():
    b.listen()

<<<<<<< HEAD
print "pyTivo is ready."
=======
print 'pyTivo is ready.'
>>>>>>> 07baf4fe
try:
    httpd.serve_forever()
except KeyboardInterrupt:
    b.stop()<|MERGE_RESOLUTION|>--- conflicted
+++ resolved
@@ -10,26 +10,6 @@
 
 for section, settings in config.getShares():
     httpd.add_container(section, settings)
-<<<<<<< HEAD
-    #Precaching of files: does a recursive list of base path
-    if settings.get('precache', 'False').lower() == 'true':
-        plugin = GetPlugin(settings.get('type'))
-        if hasattr(plugin,'pre_cache'):
-            print "PreCaching the " + section + " share."
-            pre_cache_filter = getattr(plugin, 'pre_cache')
-            
-            def build_recursive_list(path):
-                files = []
-                for file in os.listdir(path):
-                    file = os.path.join(path, file)
-                    if os.path.isdir(file):
-                        files.extend(build_recursive_list(file))
-                        continue
-                    pre_cache_filter(file)
-                return files
-
-            files = build_recursive_list(settings.get('path'))
-=======
     # Precaching of files: does a recursive list of base path
     if settings.get('precache', 'False').lower() == 'true':
         plugin = GetPlugin(settings.get('type'))
@@ -46,7 +26,6 @@
                         pre_cache_filter(f)
 
             build_recursive_list(settings.get('path'))
->>>>>>> 07baf4fe
 
 b = beacon.Beacon()
 b.add_service('TiVoMediaServer:' + str(port) + '/http')
@@ -54,11 +33,7 @@
 if 'listen' in config.getBeaconAddresses():
     b.listen()
 
-<<<<<<< HEAD
-print "pyTivo is ready."
-=======
 print 'pyTivo is ready.'
->>>>>>> 07baf4fe
 try:
     httpd.serve_forever()
 except KeyboardInterrupt:
